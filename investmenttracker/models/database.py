--- conflicted
+++ resolved
@@ -95,11 +95,7 @@
     # start_date and end_date expect a datetime.date object
     def share_prices_get(
         self,
-<<<<<<< HEAD
         share_id=None,
-=======
-        share=None,
->>>>>>> ba41b8eb
         currency=None,
         start_date=None,
         end_date=None,
@@ -118,7 +114,6 @@
                 query = query.filter(shareprice.SharePrice.currency == currency)
         if start_date:
             two_weeks = datetime.timedelta(days=-14)
-<<<<<<< HEAD
             start = start_date if exact_date else start_date + two_weeks
             end = end_date if end_date else start_date
             if isinstance(start, datetime.datetime):
@@ -127,21 +122,6 @@
                 end = datetime.date(end.year, end.month, end.day)
             query = query.filter(shareprice.SharePrice.date >= start)
             query = query.filter(shareprice.SharePrice.date <= end)
-=======
-            actual_start_date = start_date if exact_date else start_date + two_weeks
-            if not end_date:
-                end_date = start_date
-            if type(actual_start_date) == datetime.datetime:
-                actual_start_date = datetime.date(
-                    actual_start_date.year,
-                    actual_start_date.month,
-                    actual_start_date.day,
-                )
-            if type(end_date) == datetime.datetime:
-                end_date = datetime.date(end_date.year, end_date.month, end_date.day)
-            query = query.filter(shareprice.SharePrice.date >= actual_start_date)
-            query = query.filter(shareprice.SharePrice.date <= end_date)
->>>>>>> ba41b8eb
         return query.all()
 
     def delete(self, item):
